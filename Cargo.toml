[workspace]
members = [
<<<<<<< HEAD
    "calorie_burnt"
=======
    "activity_duration"
>>>>>>> be31920f
]
resolver = "2"

[workspace.dependencies]
<<<<<<< HEAD
csv = "1.3"
serde = { version = "1.0", features = [ "derive" ] }
=======
time = { version = "0.3" }
>>>>>>> be31920f

[workspace.lints.rust]
rust_2018_idioms = "deny"
# missing_docs = "deny"
missing_debug_implementations = "deny" # opt out where Debug is really redundant
future_incompatible = "deny"
unsafe-code = "deny"

[workspace.lints.clippy]
unused_async = "deny"<|MERGE_RESOLUTION|>--- conflicted
+++ resolved
@@ -1,20 +1,14 @@
 [workspace]
 members = [
-<<<<<<< HEAD
-    "calorie_burnt"
-=======
-    "activity_duration"
->>>>>>> be31920f
+    "activity_duration",
+    "calorie_burnt",
 ]
 resolver = "2"
 
 [workspace.dependencies]
-<<<<<<< HEAD
+time = { version = "0.3" }
 csv = "1.3"
 serde = { version = "1.0", features = [ "derive" ] }
-=======
-time = { version = "0.3" }
->>>>>>> be31920f
 
 [workspace.lints.rust]
 rust_2018_idioms = "deny"
