--- conflicted
+++ resolved
@@ -1,10 +1,7 @@
 [workspace]
 members = [
-<<<<<<< HEAD
-    "heart_rate"
-=======
-    "activity_duration"
->>>>>>> be31920f
+    "activity_duration",
+    "heart_rate",
 ]
 resolver = "2"
 
